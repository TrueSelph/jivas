import:py os;
import:py pytz;
import:py json;
import:py logging;
import:py traceback;
import:py from typing { Optional }
import:py from logging { Logger }
import:py from jivas.agent.modules.agentlib.utils { Utils }
import:py from datetime { datetime, timezone, timedelta }
import:jac from jivas.agent.action.actions { Actions }
import:jac from interact_action { InteractAction }
import:jac from exit_interact_action { ExitInteractAction }
import:jac from jivas.agent.memory.memory { Memory }
import:jac from jivas.agent.memory.frame { Frame }
import:jac from jivas.agent.memory.interaction { Interaction }
import:jac from jivas.agent.memory.interaction_response { InteractionResponse, InteractionMessage, SilentInteractionMessage }
import:jac from jivas.agent.core.agent { Agent }
import:jac from jivas.agent.core.agents { Agents }
import:jac from jivas.agent.core.app { App }
import:jac from jivas.agent.action { interact_graph_walker }
import:py from jac_cloud.core.architype { NodeAnchor }

walker interact :interact_graph_walker: {
    # Walker for interacting with the agent

    # set up logger
    static has logger: Logger = logging.getLogger(__name__);
    # params
    has agent_id: str = "";
    has session_id: str = "";
    has utterance: str = "";
    has channel: str = "default"; # other channels: 'kiosk', 'whatsapp', 'fbm', 'slack', etc.
    has data: list[dict] = []; # expects [{'label': str, 'meta': dict, 'content': str}]
    has verbose: bool = False; # verbose payload or not
    has tts: bool = False; # activate text-to-speech response
    has streaming: bool = False; # activate streaming response
    has generator: any = None; # activate streaming response
    # protected vars
    has response: dict = {};
    has message: InteractionMessage = None;
    has execute: bool = False;
    has context_data: dict = {};
    has frame_node: Frame = None;
    has interaction_node: Interaction = None;
    has agent_node: Agent = None;

    obj __specs__ {
        static has auth: bool = True;
        static has private: bool = True;
        static has excluded: list = [
            "response",
            "message",
            "execute",
            "context_data",
            "frame_node",
            "interaction_node",
            "agent_node"
        ]; # Supported in jac-cloud > 0.0.3
    }
    can on_root with `root entry {
        # validate interaction or disengage

        if (self.init_interaction()) {
            # head to agent node if valid
            visit self.agent_node;
        } else {
            disengage;
        }
    }

    can on_agent with Agent entry {
        # traverse to actions branch node
        visit [-->](`?Actions);
    }

    can on_actions with Actions entry {
        # if we have a resume action... head there instead
        # ensure we include a resume flag in the context_data of the
        # current interaction node for the benefit of action handlers

        # the interact walk, sorts the interact actions by weight to preserve execution order before walk

        # since we have a fresh interaction node at this point, we have to up the depth of retraces to get the last one
        last_interaction_node = self.frame_node.get_last_interaction(retraces=2);

        if (resume_action_node := self.frame_node.get_resume_action(last_interaction_node)) {
            # add any resumption directives from the last interaction node of the frame...
<<<<<<< HEAD
            root_action_node = resume_action_node.get_root_action();
            self.interaction_node.add_intent(root_action_node.label);
            visithere.queue_interact_actions(
                [-->](`?InteractAction)(?enabled == True)
            );
            if (self.subqueue_interact_action(
                resume_action_node,
                root_action_node
            )) {
=======

            queued_interact_actions = here.queue_interact_actions(
                [-->](`?InteractAction)(?enabled == True)
            );

            # in the event our resumed action is a nested action, we'll need its parent/root action
            root_action = resume_action_node.get_root_action();
            # places the resume action first and eliminates all actions which precede
            trimmed_queue = self.trim_interact_actions(
                index=root_action,
                interact_actions=queued_interact_actions
            );

            if(trimmed_queue) {
                # prepare resumption trail
                self.interaction_node.add_intent(root_action.label);
>>>>>>> af468ecc
                self.interaction_node.context_data["resumed"] = True;
                visit trimmed_queue;
            } else {
                # we fall back on visiting the original trail if unable to orchestrate resumption
                visit queued_interact_actions;
            }
        } else {
            queued_actions = here.queue_interact_actions(
                [-->](`?InteractAction)(?enabled == True)
            );
            visit queued_actions;
        }
    }

    can on_action with InteractAction entry {

        # performs execute routine for action nodes
        result = {};

        intended = self.is_intended(here);
        has_access = self.has_access(here);
        has_function = self.has_function(here);
        if (intended) {

            if (has_access) {
                # execute touch
                self.logger.debug(f"Touching: {here.label}");
                self.execute = here.touch(self);
                if (self.execute) {
                    # execute the action
                    self.logger.debug(f"Executing: {here.label}");
                    here.execute(self);
                    self.interaction_node.trail.append(here.label);
                    self.execute = False;
                }

            } else {
                # execute the deny ability to handle access denial condition
                here.deny(self);
            }

        }
    }

    can on_exit with exit {
        self.logger.warning("exiting interact action");
        # prepare and return response, then exit
        self.respond();
    }

    can init_interaction() -> bool {
        # performs validation checks on the interaction
        try  {
            self.agent_node = &self.agent_id;
            if (not self.agent_node) {
                return False;
            }
        } except Exception as e {
            Jac.get_context().status = 400;
            self.logger.error("invalid agent id");
            return False;
        }

        # load or spawn a frame for this interaction

        self.frame_node = self.agent_node.get_memory().get_frame(
            agent_id=self.agent_node.id,
            session_id=self.session_id
        );

        if (not self.frame_node) {
            Jac.get_context().status = 500;
            self.logger.error("unable to initiate a frame");
            return False;
        }

        # validate message length

        if (not self.is_valid_message_length(
            self.utterance,
            self.agent_node.message_limit
        )) {
            Jac.get_context().status = 400;
            self.logger.warning(
                "unable to process message; message length exceeds limit"
            );
            return False;
        }

        # flood control

        if self.is_flood_active() {
            Jac.get_context().status = 429;
            self.logger.warning(
                f"flood control active on {self.frame_node.session_id}"
            );
            return False;
        }

        # add new interaction node to the frame, or assume one which is open and already added
        # interaction nodes may be programmatically added and initialized in webhook type actions before interact is called

        add_interaction = False;
        self.interaction_node = self.frame_node.get_last_interaction();

        if self.interaction_node is None {
            add_interaction = True;
        } elif self.interaction_node.is_closed() {
            add_interaction = True;
        }
        if (add_interaction) {
            self.interaction_node = self.frame_node.add_interaction(
                utterance=self.utterance,
                channel=self.channel
            );
        }

        if (not self.interaction_node) {
            return False;
        }

        # add any data to the interaction for processing later...
        if (self.data and isinstance(self.data, list)) {

            required_fields = ["label", "meta", "content"];

            if (all([isinstance(item, dict) for item in self.data])) {
                for item in self.data {
                    if (all([field in item for field in required_fields])) {
                        self.interaction_node.set_data_item(
                            label=item["label"],
                            meta=item["meta"],
                            content=item["content"]
                        );
                    } else {
                        Jac.get_context().status = 400;
                        self.logger.error(
                            f"malformed data item; requires {required_fields} in each dictionary"
                        );
                        return False;
                    }
                }
            } else {
                Jac.get_context().status = 400;
                self.logger.error(
                    "data must be a list of dictionaries with required fields: 'label', 'meta', 'content'"
                );
                return False;
            }
        }

        return True;
    }

    can is_valid_message_length(utterance: str, max_length: int) -> bool {
        # validates the acceptable length of a message

        chunks = Utils.chunk_long_message(
            message=utterance,
            max_length=max_length,
            chunk_length=max_length
        );

        if (len(chunks) > 1) {
            return False;
        } else {
            return True;
        }
    }

    can is_flood_active() {
        # evaluates and tracks for flood control in incoming requests
        # returns TRUE if flood is in effect

        flood_control = self.agent_node.flood_control;
        flood_block_time = self.agent_node.flood_block_time;
        window_time = self.agent_node.window_time;
        flood_threshold = self.agent_node.flood_threshold;

        # handle flood control logic if flood control set
        if flood_control {
            # For converting datetimes before comparison
            utc = pytz.UTC;

            # Handle flood control
            now = datetime.now(timezone.utc);# already timezone-aware

            # Check if flood is active
            flood = self.frame_node.variable_get(key="flood");

            if flood {
                # Standardize expiration time to UTC-aware datetime
                expiration = flood["expiration"];
                if isinstance(expiration, str) {
                    expiration = datetime.strptime(expiration, "%Y-%m-%d %H:%M:%S.%f").replace(
                        tzinfo=utc
                    );
                } elif isinstance(expiration, datetime)
                    and expiration.tzinfo is None {
                    expiration = expiration.replace(tzinfo=utc);
                }
                # Now compare
                if expiration > now {
                    return True;
                }
            }
            # Track message window count

            message_window = self.frame_node.variable_get(key="message_window");

            if message_window {
                # Standardize 'start' and 'end' to aware datetimes
                for key in ["start", "end"] {
                    value = message_window.get(key);
                    if isinstance(value, str) {
                        message_window[key] = datetime.strptime(value, "%Y-%m-%d %H:%M:%S.%f").replace(
                            tzinfo=utc
                        );
                    } elif isinstance(value, datetime) {
                        if value.tzinfo is None {
                            message_window[key] = value.replace(tzinfo=utc);
                        } else {
                            message_window[key] = value;
                        }
                    }
                }
                # Reset window if expired

                if message_window.get(
                    "end",
                    datetime.min.replace(tzinfo=utc)
                )<= now {
                    message_window["start"] = now;
                    message_window["end"] = now + timedelta(seconds=window_time);
                    message_window["count"] = 0;
                } else {
                    # Increment message count
                    message_window["count"] = message_window.get("count", 0) + 1;
                }
                # Check if message count exceeds threshold

                if message_window.get("count", 0) > flood_threshold {
                    # Set flood control
                    flood = {"expiration": now + timedelta(seconds=flood_block_time)};
                    self.frame_node.variable_set(key="flood", value=flood);
                    return True;
                }

                # Save updated message_window

                self.frame_node.variable_set(
                    key="message_window",
                    value=message_window
                );

            } else {
                # Initialize message window
                message_window = {
                    "start": now,
                    "end": now + timedelta(seconds=window_time),
                    "count": 1
                };
                self.frame_node.variable_set(
                    key="message_window",
                    value=message_window
                );
            }

            return False;
        } else {
            return False;
        }

    }

    can set_next_action(action_label: str, action_node: Optional[InteractAction]=None) {
        # inserts the supplied action as the next action in the walk path
        next_action_node = None;

<<<<<<< HEAD
        if (action_label) {
            next_action_node = self.agent_node.get_actions().get(
                action_label=action_label
            );
        } elif (action_node) {
=======
        if(action_label) {
            next_action_node = self.agent_node.get_action(action_label=action_label);
        } elif(action_node) {
>>>>>>> af468ecc
            next_action_node = action_node;
        }
        if (next_action_node) {
            # we'll need to ensure it is also excluded from strict intent routing
            self.interaction_node.add_intent(next_action_node.label);
            # now prepend it to the walk path
            self.prepend_interact_action(next_action_node);
        }
    }

    can set_resume_action(action_label: str, action_node: Optional[InteractAction]=None) {
        # queues the supplied action as the first action on the next turn
        resume_action_label = None;

        if (action_label) {
            resume_action_label = action_label;
        } elif (action_node) {
            resume_action_label = action_node.label;
        }
        if (resume_action_label) {
            self.frame_node.set_resume_action(
                action_label=resume_action_label
            );
        }
    }

    can append_action(action_label: str, action_node: Optional[InteractAction]=None) {
        # appends the supplied action to the end of the walk path (before exit)
        append_action_node = None;

<<<<<<< HEAD
        if (action_label) {
            append_action_node = self.agent_node.get_actions().get(
                action_label=action_label
            );
        } elif (action_node) {
=======
        if(action_label) {
            append_action_node = self.agent_node.get_action(action_label=action_label);
        } elif(action_node) {
>>>>>>> af468ecc
            append_action_node = action_node;
        }
        if (append_action_node) {
            # we'll need to ensure it is also excluded from strict intent routing
            self.interaction_node.add_intent(append_action_node.label);
            # now append it to the walk path
            self.append_interact_action(append_action_node);
        }
    }

    can dequeue_action(action_label: str, action_node: Optional[InteractAction]=None) {
        # dequeue the supplied action as the next action in the walk path
<<<<<<< HEAD
        if (action_label) {
            action_node = self.agent_node.get_actions().get(
                action_label=action_label
            );
=======

        if(action_label) {
            action_node = self.agent_node.get_action(action_label=action_label);
>>>>>>> af468ecc
        }
        if (action_node) {
            self.dequeue_interact_action(action_node);
        }
    }

    can append_interact_action(interact_action: InteractAction) {
        # adds the interact action to the end of the active walk path (before exit)

        # first grab exit action
<<<<<<< HEAD
        if (exit_action := self.agent_node.get_actions().get(
            action_label="ExitInteractAction"
        )) {
=======
        if (exit_action := self.agent_node.get_action(action_label="ExitInteractAction") ) {
>>>>>>> af468ecc
            exit_action_node_ref = None;

            # remove and save the exit action
            for (i, node_ref) in enumerate(self.__jac__.next) {
                if (f'{node_ref.id}' == f'{exit_action.__jac__.id}') {
                    exit_action_node_ref = self.__jac__.next[i];
                    self.__jac__.next.pop(i);
                    break;
                }
            }

            # dequeue the action if it already exists in walk path

            self.dequeue_interact_action(interact_action);

            # add the next action at the end of walk path (without exit)
            visit interact_action;# then re-add the exit action after it
            self.__jac__.next.append(exit_action_node_ref);

            return self.__jac__.next;

        } else {
            visit interact_action;
        }

        return None;
    }

    can dequeue_interact_action(interact_action: InteractAction) {
        # removes the interact action from the active walk path
        if (self.__jac__.next and interact_action) {
            for (i, node_ref) in enumerate(self.__jac__.next) {
                if (f'{node_ref.id}' == f'{interact_action.__jac__.id}') {
                    self.__jac__.next.pop(i);
                    break;
                }
            }

            return self.__jac__.next;
        }

        return None;
    }

    can prepend_interact_action(interact_action: InteractAction) {
        # adds the interact action to the head of the active walk path
        if (self.dequeue_interact_action(interact_action)) {

            # backup the clean path
            path = self.__jac__.next;

            # reset the walk path
            self.__jac__.next = [];

            # reinsert the interact action at the head of walk path
            visit interact_action;# restore the remaining walk path after the interact action
            self.__jac__.next.extend(path);

            return self.__jac__.next;
        }

        return None;
    }

<<<<<<< HEAD
    can subqueue_interact_action(interact_action: InteractAction, index_interact_action: InteractAction) {
        # adds the interact action to the head of a subset of the walk path following index interact action
        if (interact_action and index_interact_action) {

            if ((exit_action := self.agent_node.get_actions().get(
                action_label="ExitInteractAction"
            ))
                and self.in_next_queue(index_interact_action)) {
                jac_next_copy = self.__jac__.next.copy();
                jac_trail = enumerate(jac_next_copy, start=0);

                # remove all actions from head up to and including index
                for (i, node_ref) in jac_trail {
                    if (f'{node_ref.id}' == f'{index_interact_action.__jac__.id}') {
                        break;
                    } elif (f'{node_ref.id}' != f'{exit_action.__jac__.id}') {
                        self.__jac__.next.pop(0);
                    }
                }
            }

            # then prepend interact action
            if (self.prepend_interact_action(interact_action)) {
                return self.__jac__.next;
            }

        }

        return None;

    }

    can in_next_queue(action_node: InteractAction) -> bool {
        # checks if the action node is in the next queue
        if (action_node) {
            for node_ref in self.__jac__.next {
                if (f'{node_ref.id}' == f'{action_node.__jac__.id}') {
                    return True;
                }
=======
    can trim_interact_actions(index:InteractAction, interact_actions: list) -> list {
        # Returns a new list with all actions before the indexed_interact_action removed
        trimmed = [];
        found = False;
        for action in interact_actions {
            if (not found and f'{action.id}' == f'{index.id}') {
                found = True;
            }
            if (found) {
                trimmed.append(action);
>>>>>>> af468ecc
            }
        }
        return trimmed;
    }

    can has_access(action_node: Action) -> bool {
        # implements access control routine if access_control_action is in play, then executes touch if permitted

        access = True;
        if (action_node.get_type() in ['AccessControlAction', 'ExitInteractAction']) {
            return True;
        }
        if (access_control_action_node := (self.agent_node.get_action(
            action_label='AccessControlAction'
        ))) {

            access = access_control_action_node.has_action_access(
                session_id=self.frame_node.session_id,
                action_label=action_node.get_type(),
                channel=self.interaction_node.channel or "default"
            );
        }

        return access;
    }

    can has_function(action_node: InteractAction) -> bool {
        # determines whether action is intended to be triggered by the intent within the interaction, then executes touch if permitted
        if (action_node.get_type() in ['IntentInteractAction', 'FunctionInteractAction', 'ExitInteractAction']) {
            return True;
        }
        if ((function_interact_action_node := self.agent_node.get_action(
            action_label='FunctionInteractAction'
        ))) {
            if (function_interact_action_node.enabled
                and function_interact_action_node.strict) {

                # if the intent classification action is enabled and at play, then we enforce access per classification
                if (action_node.label not in (self.interaction_node.get_intents() + function_interact_action_node.exceptions)) {
                    return False;
                }
            }
        }

        return True;
    }

    can is_intended(action_node: InteractAction) -> bool {
        # determines whether action is intended to be triggered by the intent within the interaction, then executes touch if permitted
        if (action_node.get_type() in ['IntentInteractAction', 'FunctionInteractAction', 'ExitInteractAction']) {
            return True;
        }
        if (intent_interact_action_node := self.agent_node.get_action(
            action_label='IntentInteractAction'
        )) {
            if (intent_interact_action_node.enabled
                and intent_interact_action_node.strict) {

                # if the intent classification action is enabled and at play, then we enforce access per classification
                if (action_node.label not in (self.interaction_node.get_intents() + intent_interact_action_node.exceptions)) {
                    return False;
                }
            }
        }

        return True;
    }

    can respond() {

        if (self.agent_node and self.interaction_node) {
            # init var
            interaction_data = {};

            # lets return the generated response, if we have one...
            has_response = self.interaction_node.has_response();
            if (has_response) {

                try  {

                    # set the message obj
                    self.message = self.interaction_node.get_message();

                    # prepare the response payload
                    interaction_data = self.interaction_node.export();

                    # handle verbose mode
                    if (self.verbose) {
                        interaction_data['frame'] = self.frame_node.export();
                        self.response = interaction_data;
                    } else {
                        self.response = {"response": self.interaction_node.get_response().export()};
                    }
                    if (self.agent_node.is_logging()) {
                        # log interaction
                        self.log_interaction(data=interaction_data);
                    }

                } except Exception as e {
                    self.logger.error(
                        f"an exception occurred, {traceback.format_exc()}"
                    );
                }
            }

            if (not has_response or not self.response) {
                self.message = SilentInteractionMessage();
                self.response = InteractionResponse(
                    session_id=self.frame_node.session_id,
                    message=self.message.export()
                ).export();
            }

            # activate pruning protocol to shed old interactions beyond frame_size limit from this interaction frame

            self.frame_node.prune_interactions(
                frame_size=self.agent_node.frame_size
            );

            # close the interaction
            self.interaction_node.close();

        } else {
            self.message = SilentInteractionMessage();
            self.response = InteractionResponse(message=self.message.export()).export();
        }

        # handle text-to-speech if enabled
        if (self.tts) {
            if (tts_action := self.agent_node.get_tts_action()) {

                content = self.message.get_meta('phoneme_content')
                    or self.message.get_content();

                # perform TTS
                audio = tts_action.invoke(text=content, as_url=True);
                if (audio) {
                    self.response["response"].update({"audio_url": audio});
                }
            }
        }
        if (self.reporting) {
            report self.response;
        }
    }

    can log_interaction(data: dict) {
        collection = NodeAnchor.Collection.get_collection("interactions");
        collection.insert_one(json.loads(json.dumps(data)));
    }
}<|MERGE_RESOLUTION|>--- conflicted
+++ resolved
@@ -85,17 +85,6 @@
 
         if (resume_action_node := self.frame_node.get_resume_action(last_interaction_node)) {
             # add any resumption directives from the last interaction node of the frame...
-<<<<<<< HEAD
-            root_action_node = resume_action_node.get_root_action();
-            self.interaction_node.add_intent(root_action_node.label);
-            visithere.queue_interact_actions(
-                [-->](`?InteractAction)(?enabled == True)
-            );
-            if (self.subqueue_interact_action(
-                resume_action_node,
-                root_action_node
-            )) {
-=======
 
             queued_interact_actions = here.queue_interact_actions(
                 [-->](`?InteractAction)(?enabled == True)
@@ -112,7 +101,6 @@
             if(trimmed_queue) {
                 # prepare resumption trail
                 self.interaction_node.add_intent(root_action.label);
->>>>>>> af468ecc
                 self.interaction_node.context_data["resumed"] = True;
                 visit trimmed_queue;
             } else {
@@ -392,17 +380,9 @@
         # inserts the supplied action as the next action in the walk path
         next_action_node = None;
 
-<<<<<<< HEAD
-        if (action_label) {
-            next_action_node = self.agent_node.get_actions().get(
-                action_label=action_label
-            );
-        } elif (action_node) {
-=======
         if(action_label) {
             next_action_node = self.agent_node.get_action(action_label=action_label);
         } elif(action_node) {
->>>>>>> af468ecc
             next_action_node = action_node;
         }
         if (next_action_node) {
@@ -433,17 +413,9 @@
         # appends the supplied action to the end of the walk path (before exit)
         append_action_node = None;
 
-<<<<<<< HEAD
-        if (action_label) {
-            append_action_node = self.agent_node.get_actions().get(
-                action_label=action_label
-            );
-        } elif (action_node) {
-=======
         if(action_label) {
             append_action_node = self.agent_node.get_action(action_label=action_label);
         } elif(action_node) {
->>>>>>> af468ecc
             append_action_node = action_node;
         }
         if (append_action_node) {
@@ -456,16 +428,9 @@
 
     can dequeue_action(action_label: str, action_node: Optional[InteractAction]=None) {
         # dequeue the supplied action as the next action in the walk path
-<<<<<<< HEAD
-        if (action_label) {
-            action_node = self.agent_node.get_actions().get(
-                action_label=action_label
-            );
-=======
 
         if(action_label) {
             action_node = self.agent_node.get_action(action_label=action_label);
->>>>>>> af468ecc
         }
         if (action_node) {
             self.dequeue_interact_action(action_node);
@@ -476,13 +441,7 @@
         # adds the interact action to the end of the active walk path (before exit)
 
         # first grab exit action
-<<<<<<< HEAD
-        if (exit_action := self.agent_node.get_actions().get(
-            action_label="ExitInteractAction"
-        )) {
-=======
         if (exit_action := self.agent_node.get_action(action_label="ExitInteractAction") ) {
->>>>>>> af468ecc
             exit_action_node_ref = None;
 
             # remove and save the exit action
@@ -547,47 +506,6 @@
         return None;
     }
 
-<<<<<<< HEAD
-    can subqueue_interact_action(interact_action: InteractAction, index_interact_action: InteractAction) {
-        # adds the interact action to the head of a subset of the walk path following index interact action
-        if (interact_action and index_interact_action) {
-
-            if ((exit_action := self.agent_node.get_actions().get(
-                action_label="ExitInteractAction"
-            ))
-                and self.in_next_queue(index_interact_action)) {
-                jac_next_copy = self.__jac__.next.copy();
-                jac_trail = enumerate(jac_next_copy, start=0);
-
-                # remove all actions from head up to and including index
-                for (i, node_ref) in jac_trail {
-                    if (f'{node_ref.id}' == f'{index_interact_action.__jac__.id}') {
-                        break;
-                    } elif (f'{node_ref.id}' != f'{exit_action.__jac__.id}') {
-                        self.__jac__.next.pop(0);
-                    }
-                }
-            }
-
-            # then prepend interact action
-            if (self.prepend_interact_action(interact_action)) {
-                return self.__jac__.next;
-            }
-
-        }
-
-        return None;
-
-    }
-
-    can in_next_queue(action_node: InteractAction) -> bool {
-        # checks if the action node is in the next queue
-        if (action_node) {
-            for node_ref in self.__jac__.next {
-                if (f'{node_ref.id}' == f'{action_node.__jac__.id}') {
-                    return True;
-                }
-=======
     can trim_interact_actions(index:InteractAction, interact_actions: list) -> list {
         # Returns a new list with all actions before the indexed_interact_action removed
         trimmed = [];
@@ -598,7 +516,6 @@
             }
             if (found) {
                 trimmed.append(action);
->>>>>>> af468ecc
             }
         }
         return trimmed;
