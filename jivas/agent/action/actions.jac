--- conflicted
+++ resolved
@@ -93,7 +93,7 @@
                     _info = yaml.safe_load(file);
                     # grab info package version
                     package_version = _info.get('package', {}).get('version', None);
-                    
+
                     # validate the version
                     if is_version_compatible(version, package_version) {
                         # craft the module root
@@ -101,41 +101,41 @@
                         # determine whether we have an app in this package
                         has_app = os.path.isfile( os.path.join(package_path, 'app', 'app.py') );
                         # set the package info
-                        action_info = _info['package'];                        
+                        action_info = _info['package'];
                         # set info package path
                         action_info['config']['path'] = package_path;
                         # dynamically set action app flag
                         action_info['config']['app'] = has_app;
                         # add the module root
-                        action_info['config']['module_root'] = module_root; 
+                        action_info['config']['module_root'] = module_root;
                         # add the action module for loading
-                        action_info['config']['module'] = f"{module_root}.{package_name}"; 
+                        action_info['config']['module'] = f"{module_root}.{package_name}";
                     }
                 } except yaml.YAMLError as e {
                     self.logger.error(
                         f"an exception occurred, {traceback.format_exc()}"
                     );
                 }
-            }   
-        }
-           
+            }
+        }
+
         if(not action_info) {
-            
+
             # if no action_info found locally, we fetch from package repo
             self.logger.info(f'attempting to fetch action info remotely for {namespace_package_name}={version}');
-            
+
             if( _info := RegistryAPI.get_action_info(namespace_package_name, version, api_key=jpr_api_key) ) {
-                
+
                 self.logger.info(f'found action info remotely for {namespace_package_name}={version}');
                 # set the package info
                 action_info = _info.get('package', None);
             }
         }
-        
+
         # perform final preprocessing on action info
         if(action_info) {
             action_info['config']['namespace'] = namespace;
-            action_info['config']['package_name'] = package_name;          
+            action_info['config']['package_name'] = package_name;
         }
 
         return action_info;
@@ -177,7 +177,7 @@
     }
 
     can load_pip_packages(action_data:dict) {
-        
+
         loaded = True;
         pip_packages = action_data.get('context', {}).get('_package', {}).get('dependencies', {}).get('pip', {});
 
@@ -218,7 +218,7 @@
         # """
         try {
             package_distribution = pkg_resources.get_distribution(package_name);
-            
+
             if version is None {
                 # If no version is specified, simply confirm the package is installed
                 return True;
@@ -232,7 +232,7 @@
     }
 
     can load_action_packages(agent_id:str, data: dict, jpr_api_key:str=None) {
-        # accepts an agent descriptor listing of actions, prepares a loading manifest of ordered deps, loads them and returns loaded action data     
+        # accepts an agent descriptor listing of actions, prepares a loading manifest of ordered deps, loads them and returns loaded action data
 
         # grab flattened list of action data indexed by namespace package name
         action_data_index = self.index_action_data(data);
@@ -243,7 +243,7 @@
             action_data_index_copy = action_data_index.copy();
             # go through index and load up package info and dependencies
             for (namespace_package_name, action_data) in action_data_index_copy.items() {
-                
+
                 (namespace, package_name) = namespace_package_name.split('/');
                 package_version = action_data.get('context', {}).get('version', None);
 
@@ -260,13 +260,13 @@
 
                     # if action dependencies exist, check and load as needed
                     action_deps = action_info.get('dependencies', {}).get('actions', {});
-                    
+
                     loaded_action_deps = {};
-                    
+
                     for action_dep in action_deps.keys() {
                         if action_dep not in action_data_index.keys() {
                             action_dep_version = action_deps[action_dep];
-                            
+
                             if( dep_action_info := self.get_action_info( action_dep, action_dep_version, jpr_api_key )) {
                                 # add action descriptor entry based on dep action info
                                 loaded_action_deps[action_dep] = {
@@ -282,7 +282,7 @@
                                 };
                             } else {
                                 self.logger.error(f"unable to find action {action_dep}={action_dep_version}");
-                                continue; 
+                                continue;
                             }
                         }
                     }
@@ -309,7 +309,7 @@
             );
         }
 
-        # now that action data index is loaded, we proceed to 
+        # now that action data index is loaded, we proceed to
         # download and load what's needed, which includes action and pip packages
 
         # make sure we upgrade pip before we proceed
@@ -318,14 +318,14 @@
         # make a working copy to iterate thru
         action_data_index_copy = action_data_index.copy();
         for (namespace_package_name, action_data) in action_data_index_copy.items() {
-            
+
             package_path = action_data.get('context', {}).get('_package', {}).get('config', {}).get('path', None);
             # if an action package is already downloaded, there will be a 'path' variable in the '_package' key
-            # if not, we need to download it and refresh the _package values            
-            if package_path is None {         
+            # if not, we need to download it and refresh the _package values
+            if package_path is None {
 
                 package_version = action_data.get('context', {}).get('version', None);
-                
+
                 self.logger.info(f'attempting to download action for {namespace_package_name}={package_version}');
 
                 try {
@@ -350,7 +350,7 @@
 
                     # Assuming the package_data is a ZIP file
                     with tarfile.open(
-                        fileobj=io.BytesIO(package_file.content), 
+                        fileobj=io.BytesIO(package_file.content),
                         mode="r:gz"
                     ) as tar_file {
                         tar_file.extractall(target_dir);
@@ -361,7 +361,7 @@
 
                         action_data['context']['_package'] = action_info;
                         if( not action_info.get('config', {}).get('path', None) ) {
-                            # if download and reload unsuccessful, 
+                            # if download and reload unsuccessful,
                             # remove the entry from the index
                             if(namespace_package_name in action_data_index) {
                                 del action_data_index[namespace_package_name];
@@ -370,7 +370,7 @@
                             self.logger.error(f'unable to download package {namespace_package_name}...skipping');
                             continue;
                         }
-                
+
                     }
                 } except Exception as e {
                     # remove the entry from the index
@@ -380,13 +380,13 @@
                     self.logger.error(f'unable to download and load package {namespace_package_name}...skipping, {e}');
                     continue;
                 }
-                
+
             }
 
             # now we load the pip packages that aren't loaded
             if(self.load_pip_packages(action_data)) {
                 # once successful, we import the action modules into runtime
-                self.import_action(action_data);                
+                self.import_action(action_data);
             } else {
                 # if we were unable to successfully load a package on index, remove it from the index and report
                 if(namespace_package_name in action_data_index) {
@@ -430,8 +430,8 @@
                 update_child_actions(action_data["children"]);
             }
         }
-        
-        # assign ordering weights to all interact actions then return       
+
+        # assign ordering weights to all interact actions then return
         return Utils.order_interact_actions(action_data_index.values());
     }
 
@@ -457,7 +457,7 @@
         }
 
         try  {
-            
+
             if (singleton) {
                 # check if action is a singleton action with duplicate type
                 if (existing_action := self.get(action_type=label)) {
@@ -471,14 +471,10 @@
             }
 
             # register action
-            # TODO: add a check here before node register in cases where this is an init 
+            # TODO: add a check here before node register in cases where this is an init
             # and the node architype props changed compared to saved descriptor
-<<<<<<< HEAD
             self.logger.info(f"Registering action {label} with architype {architype} from module {module}");
             action_node = AgentInterface.spawn_node(
-=======
-            action_node = JacMachine.get().spawn_node(
->>>>>>> 40ead09b
                 node_name=architype,
                 attributes=action_data.get('context', {}),
                 module_name=module
@@ -497,10 +493,10 @@
 
                 # execute the action's on_register ability for on registration inits
                 action_node.on_register();
-                                
+
                 # log success if all went well
                 self.logger.info(f"registered action: {action_node.label}");
-            }   
+            }
 
             # Handle child actions; only interact_actions can have child actions
             # we also cannot nest regular actions under interact_actions
@@ -541,7 +537,7 @@
 
         # Add systems exit action, last
         self ++> ExitInteractAction();
-        
+
         # Now call post_register() on each action to execute any setup code which relies on all actions being in place
         for action_node in self.get_all() {
             action_node.post_register();
@@ -577,11 +573,11 @@
     }
 
     can queue_interact_actions(actions:list) -> list {
-        # accepts a list of interact actions and organizes them in an execution queue 
-        # based on weights and precedence specified in _package.config.order 
-
-        # this is the Jaclang equivalent of a lamda function 
-        # return sorted(objects, key=lambda InteractAction:obj.weight)       
+        # accepts a list of interact actions and organizes them in an execution queue
+        # based on weights and precedence specified in _package.config.order
+
+        # this is the Jaclang equivalent of a lamda function
+        # return sorted(objects, key=lambda InteractAction:obj.weight)
         return sorted(actions, key = with action:InteractAction can action.weight );
     }
 
@@ -596,7 +592,7 @@
 
     obj __specs__ {
         # all graph_walkers are private by default, unless overridden
-        static has private: bool = True; 
+        static has private: bool = True;
     }
 
     can on_actions with Actions entry {
@@ -624,7 +620,7 @@
 
     obj __specs__ {
         # make this a private walker
-        static has private: bool = True; 
+        static has private: bool = True;
     }
 
     can on_actions with Actions entry {
