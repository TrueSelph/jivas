--- conflicted
+++ resolved
@@ -40,12 +40,7 @@
     python_requires=">=3.12.0",
     install_requires=[
         "jvcli>=2.0.10",
-<<<<<<< HEAD
-        "jvserve>=2.0.4",
-        # "jaclang @ git+https://github.com/TrueSelph/jaseci.git@fast_import_v2#subdirectory=jac",
-=======
         "jvserve>=2.0.3",
->>>>>>> 5ddaa695
         "pytz>=2024.2",
         "types-pytz>=2024.2.0.20241003",
         "schedule>=1.2.2",
